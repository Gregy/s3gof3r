// Package s3gof3r provides fast, parallelized, streaming access to Amazon S3. It includes a command-line interface: `gof3r`.
package s3gof3r

import (
	"errors"
	"fmt"
	"io"
	"io/ioutil"
	"log"
	"net/http"
	"net/url"
	"os"
	"path"
	"regexp"
	"strings"
	"time"
)

const versionParam = "versionId"

var regionMatcher = regexp.MustCompile("s3[-.]([a-z0-9-]+).amazonaws.com([.a-z0-9]*)")

// S3 contains the domain or endpoint of an S3-compatible service and
// the authentication keys for that service.
type S3 struct {
	Domain string // The s3-compatible endpoint. Defaults to "s3.amazonaws.com"
	Keys
}

// Region returns the service region infering it from S3 domain.
func (s *S3) Region() string {
	region := os.Getenv("AWS_REGION")
	switch s.Domain {
	case "s3.amazonaws.com", "s3-external-1.amazonaws.com":
		return "us-east-1"
	case "s3-accelerate.amazonaws.com":
		if region == "" {
			panic("can't find endpoint region")
		}
		return region
	default:
		regions := regionMatcher.FindStringSubmatch(s.Domain)
		if len(regions) < 2 {
			if region == "" {
				panic("can't find endpoint region")
			}
			return region
		}
		return regions[1]
	}
}

// A Bucket for an S3 service.
type Bucket struct {
	*S3
	Name string
	*Config
}

// Config includes configuration parameters for s3gof3r
type Config struct {
	*http.Client       // http client to use for requests
	Concurrency  int   // number of parts to get or put concurrently
	PartSize     int64 // initial  part size in bytes to use for multipart gets or puts
	NTry         int   // maximum attempts for each part
	Md5Check     bool  // The md5 hash of the object is stored in <bucket>/.md5/<object_key>.md5
	// When true, it is stored on puts and verified on gets
	Scheme    string // url scheme, defaults to 'https'
	PathStyle bool   // use path style bucket addressing instead of virtual host style
}

// DefaultConfig contains defaults used if *Config is nil
var DefaultConfig = &Config{
	Concurrency: 10,
	PartSize:    20 * mb,
	NTry:        10,
	Md5Check:    true,
	Scheme:      "https",
	Client:      ClientWithTimeout(clientTimeout),
}

// http client timeout
const clientTimeout = 5 * time.Second

// DefaultDomain is set to the endpoint for the U.S. S3 service.
var DefaultDomain = "s3.amazonaws.com"

// New Returns a new S3
// domain defaults to DefaultDomain if empty
func New(domain string, keys Keys) *S3 {
	if domain == "" {
		domain = DefaultDomain
	}
	return &S3{domain, keys}
}

// Bucket returns a bucket on s3
// Bucket Config is initialized to DefaultConfig
func (s *S3) Bucket(name string) *Bucket {
	return &Bucket{
		S3:     s,
		Name:   name,
		Config: DefaultConfig,
	}
}

// GetReader provides a reader and downloads data using parallel ranged get requests.
// Data from the requests are ordered and written sequentially.
//
// Data integrity is verified via the option specified in c.
// Header data from the downloaded object is also returned, useful for reading object metadata.
// DefaultConfig is used if c is nil
// Callers should call Close on r to ensure that all resources are released.
//
// To specify an object version in a versioned bucket, the version ID may be included in the path as a url parameter. See http://docs.aws.amazon.com/AmazonS3/latest/dev/RetrievingObjectVersions.html
func (b *Bucket) GetReader(path string, c *Config) (r io.ReadCloser, h http.Header, err error) {
	if path == "" {
		return nil, nil, errors.New("empty path requested")
	}
	if c == nil {
		c = b.conf()
	}
	u, err := b.url(path, c)
	if err != nil {
		return nil, nil, err
	}
	return newGetter(*u, c, b)
}

// PutWriter provides a writer to upload data as multipart upload requests.
//
// Each header in h is added to the HTTP request header. This is useful for specifying
// options such as server-side encryption in metadata as well as custom user metadata.
// DefaultConfig is used if c is nil.
// Callers should call Close on w to ensure that all resources are released.
func (b *Bucket) PutWriter(path string, h http.Header, c *Config) (w io.WriteCloser, err error) {
	if c == nil {
		c = b.conf()
	}
	u, err := b.url(path, c)
	if err != nil {
		return nil, err
	}

	return newPutter(*u, h, c, b)
}

// url returns a parsed url to the given path. c must not be nil
func (b *Bucket) url(bPath string, c *Config) (*url.URL, error) {

	// parse versionID parameter from path, if included
	// See https://github.com/rlmcpherson/s3gof3r/issues/84 for rationale
	purl, err := url.Parse(bPath)
	if err != nil {
		return nil, err
	}
	var vals url.Values
	if v := purl.Query().Get(versionParam); v != "" {
		vals = make(url.Values)
		vals.Add(versionParam, v)
		bPath = strings.Split(bPath, "?")[0] // remove versionID from path
	}

	// handling for bucket names containing periods / explicit PathStyle addressing
	// http://docs.aws.amazon.com/AmazonS3/latest/dev/BucketRestrictions.html for details
	if strings.Contains(b.Name, ".") || c.PathStyle {
		return &url.URL{
			Host:     b.S3.Domain,
			Scheme:   c.Scheme,
			Path:     path.Clean(fmt.Sprintf("/%s/%s", b.Name, bPath)),
			RawQuery: vals.Encode(),
		}, nil
	} else {
		return &url.URL{
			Scheme:   c.Scheme,
			Path:     path.Clean(fmt.Sprintf("/%s", bPath)),
			Host:     path.Clean(fmt.Sprintf("%s.%s", b.Name, b.S3.Domain)),
			RawQuery: vals.Encode(),
		}, nil
	}
}

func (b *Bucket) conf() *Config {
	c := b.Config
	if c == nil {
		c = DefaultConfig
	}
	return c
}

// Delete deletes the key at path
// If the path does not exist, Delete returns nil (no error).
func (b *Bucket) Delete(path string) error {
	if err := b.delete(path); err != nil {
		return err
	}
	// try to delete md5 file
	if b.Md5Check {
		if err := b.delete(fmt.Sprintf("/.md5/%s.md5", path)); err != nil {
			return err
		}
	}

	logger.Printf("%s deleted from %s\n", path, b.Name)
	return nil
}

func (b *Bucket) delete(path string) error {
	u, err := b.url(path, b.conf())
	if err != nil {
		return err
	}
	r := http.Request{
		Method: "DELETE",
		URL:    u,
	}
	b.Sign(&r)
	resp, err := b.conf().Do(&r)
	if err != nil {
		return err
	}
	defer checkClose(resp.Body, err)
	if resp.StatusCode != 204 {
		return newRespError(resp)
	}
	return nil
}

<<<<<<< HEAD
// ListObjects returns a list of objects under the given prefixes using parallel
// requests for each prefix and any continuations.
//
// maxKeys indicates how many keys should be returned per request
func (b *Bucket) ListObjects(prefixes []string, maxKeys int, c *Config) (*ObjectLister, error) {
	if c == nil {
		c = b.conf()
	}

	return newObjectLister(c, b, prefixes, maxKeys)
=======
// DeleteMultiple deletes multiple keys in a single request.
//
// If 'quiet' is false, the result includes the requested paths and whether they
// were deleted.
func (b *Bucket) DeleteMultiple(quiet bool, keys ...string) (DeleteResult, error) {
	// We also want to try to delete the corresponding md5 files
	if b.Md5Check {
		md5Keys := make([]string, 0, len(keys))
		for _, key := range keys {
			md5Keys = append(md5Keys, fmt.Sprintf("/.md5/%s.md", key))
		}
		keys = append(keys, md5Keys...)
	}

	return deleteMultiple(b.conf(), b, quiet, keys)
>>>>>>> 4c369cd2
}

// SetLogger wraps the standard library log package.
//
// It allows the internal logging of s3gof3r to be set to a desired output and format.
// Setting debug to true enables debug logging output. s3gof3r does not log output by default.
func SetLogger(out io.Writer, prefix string, flag int, debug bool) {
	logger = internalLogger{
		log.New(out, prefix, flag),
		debug,
	}
}

type internalLogger struct {
	*log.Logger
	debug bool
}

var logger internalLogger

func (l *internalLogger) debugPrintln(v ...interface{}) {
	if logger.debug {
		logger.Println(v...)
	}
}

func (l *internalLogger) debugPrintf(format string, v ...interface{}) {
	if logger.debug {
		logger.Printf(format, v...)
	}
}

// Initialize internal logger to log to no-op (ioutil.Discard) by default.
func init() {
	logger = internalLogger{
		log.New(ioutil.Discard, "", log.LstdFlags),
		false,
	}
}<|MERGE_RESOLUTION|>--- conflicted
+++ resolved
@@ -226,7 +226,6 @@
 	return nil
 }
 
-<<<<<<< HEAD
 // ListObjects returns a list of objects under the given prefixes using parallel
 // requests for each prefix and any continuations.
 //
@@ -237,7 +236,8 @@
 	}
 
 	return newObjectLister(c, b, prefixes, maxKeys)
-=======
+}
+
 // DeleteMultiple deletes multiple keys in a single request.
 //
 // If 'quiet' is false, the result includes the requested paths and whether they
@@ -253,7 +253,6 @@
 	}
 
 	return deleteMultiple(b.conf(), b, quiet, keys)
->>>>>>> 4c369cd2
 }
 
 // SetLogger wraps the standard library log package.
